--- conflicted
+++ resolved
@@ -451,12 +451,7 @@
 
 
 SEARCH_FUNCS: List[OpenAIFunction] = [
-<<<<<<< HEAD
-    OpenAIFunction(func)
-    for func in [search_wiki, choose_search_and_summarize]
-=======
     OpenAIFunction(func)  # type: ignore
     for func in
-    [search_wiki, search_google_and_summarize, search_wolfram_alpha]
->>>>>>> 8555eecd
+    [search_wiki, choose_search_and_summarize, search_wolfram_alpha]
 ]