# =========== Copyright 2023 @ CAMEL-AI.org. All Rights Reserved. ===========
# Licensed under the Apache License, Version 2.0 (the “License”);
# you may not use this file except in compliance with the License.
# You may obtain a copy of the License at
#
#     http://www.apache.org/licenses/LICENSE-2.0
#
# Unless required by applicable law or agreed to in writing, software
# distributed under the License is distributed on an “AS IS” BASIS,
# WITHOUT WARRANTIES OR CONDITIONS OF ANY KIND, either express or implied.
# See the License for the specific language governing permissions and
# limitations under the License.
# =========== Copyright 2023 @ CAMEL-AI.org. All Rights Reserved. ===========
from typing import List

import pytest

from camel.agents import ChatAgent
from camel.agents.chat_agent import ChatRecord, FunctionCallingRecord
from camel.configs import ChatGPTConfig, FunctionCallingConfig
from camel.functions import MATH_FUNCS
from camel.generators import SystemMessageGenerator
from camel.messages import BaseMessage
from camel.terminators import ResponseWordsTerminator
<<<<<<< HEAD
from camel.typing import ModelType, RoleType, TaskType
=======
from camel.types import ModelType, OpenAIBackendRole, RoleType, TaskType
>>>>>>> a8639ac9

parametrize = pytest.mark.parametrize('model', [
    ModelType.STUB,
    pytest.param(ModelType.GPT_3_5_TURBO, marks=pytest.mark.model_backend),
    pytest.param(ModelType.GPT_4, marks=pytest.mark.model_backend),
])


@parametrize
def test_chat_agent(model: ModelType):
    model_config = ChatGPTConfig()
    system_msg = SystemMessageGenerator(
        task_type=TaskType.AI_SOCIETY).from_dict(
            dict(assistant_role="doctor"),
            role_tuple=("doctor", RoleType.ASSISTANT),
        )
    assistant = ChatAgent(system_msg, model=model, model_config=model_config)

    assert str(assistant) == ("ChatAgent(doctor, "
                              f"RoleType.ASSISTANT, {str(model)})")

    assistant.reset()
    user_msg = BaseMessage(role_name="Patient", role_type=RoleType.USER,
                           meta_dict=dict(), content="Hello!")
    assistant_response = assistant.step(user_msg)

    assert isinstance(assistant_response.msgs, list)
    assert len(assistant_response.msgs) > 0
    assert isinstance(assistant_response.terminated, bool)
    assert assistant_response.terminated is False
    assert isinstance(assistant_response.info, dict)
    assert assistant_response.info['id'] is not None


@pytest.mark.model_backend
def test_chat_agent_stored_messages():
    system_msg = BaseMessage(role_name="assistant",
                             role_type=RoleType.ASSISTANT, meta_dict=None,
                             content="You are a help assistant.")
    assistant = ChatAgent(system_msg)

    expected_stored_msg = [ChatRecord('system', system_msg)]
    assert assistant.stored_messages == expected_stored_msg

    user_msg = BaseMessage(role_name="User", role_type=RoleType.USER,
                           meta_dict=dict(), content="Tell me a joke.")
    assistant.update_messages("user", user_msg)
    expected_stored_msg = [
        ChatRecord('system', system_msg),
        ChatRecord('user', user_msg)
    ]
    assert assistant.stored_messages == expected_stored_msg

    illegal_role = "xxx"
    with pytest.raises(ValueError, match=f"Unsupported role {illegal_role}"):
        assistant.update_messages(illegal_role, user_msg)


@pytest.mark.model_backend
def test_chat_agent_preprocess_messages_window():
    system_msg = BaseMessage(role_name="assistant",
                             role_type=RoleType.ASSISTANT, meta_dict=None,
                             content="You are a help assistant.")
    assistant = ChatAgent(
        system_message=system_msg,
        model=ModelType.GPT_3_5_TURBO,
        message_window_size=1,
    )

    user_msg = BaseMessage(role_name="User", role_type=RoleType.USER,
                           meta_dict=dict(), content="Tell me a joke.")
    user_msg = ChatRecord("user", user_msg)
    system_msg = ChatRecord("system", system_msg)

    openai_messages, _ = assistant.preprocess_messages([system_msg, user_msg])
    assert len(openai_messages) == 2


@pytest.mark.model_backend
def test_chat_agent_step_exceed_token_number():
    system_msg = BaseMessage(role_name="assistant",
                             role_type=RoleType.ASSISTANT, meta_dict=None,
                             content="You are a help assistant.")
    assistant = ChatAgent(
        system_message=system_msg,
        model=ModelType.GPT_3_5_TURBO,
    )
    assistant.model_token_limit = 1
    assistant.token_limit_terminator.token_limit = 1

    user_msg = BaseMessage(role_name="User", role_type=RoleType.USER,
                           meta_dict=dict(), content="Tell me a joke.")
    user_msg_record = ChatRecord("user", user_msg)
    system_msg = ChatRecord("system", system_msg)
    msgs = [system_msg, user_msg_record]

    expect_openai_messages = [record.to_openai_message() for record in msgs]
    expect_num_tokens = assistant.model_backend.count_tokens_from_messages(
        expect_openai_messages)

    response = assistant.step(user_msg)
    assert len(response.msgs) == 0
    assert response.terminated
    assert response.info["num_tokens"] == expect_num_tokens


@pytest.mark.model_backend
@pytest.mark.parametrize('n', [1, 2, 3])
def test_chat_agent_multiple_return_messages(n):
    model_config = ChatGPTConfig(temperature=1.4, n=n)
    system_msg = BaseMessage("Assistant", RoleType.ASSISTANT, meta_dict=None,
                             content="You are a helpful assistant.")
    assistant = ChatAgent(system_msg, model_config=model_config)
    assistant.reset()
    user_msg = BaseMessage(role_name="User", role_type=RoleType.USER,
                           meta_dict=dict(), content="Tell me a joke.")
    assistant_response = assistant.step(user_msg)
    assert assistant_response.msgs is not None
    assert len(assistant_response.msgs) == n


@pytest.mark.model_backend
@pytest.mark.parametrize('n', [2])
def test_chat_agent_multiple_return_message_error(n):
    model_config = ChatGPTConfig(temperature=1.4, n=n)
    system_msg = BaseMessage("Assistant", RoleType.ASSISTANT, meta_dict=None,
                             content="You are a helpful assistant.")

    assistant = ChatAgent(system_msg, model_config=model_config)
    assistant.reset()

    user_msg = BaseMessage(role_name="User", role_type=RoleType.USER,
                           meta_dict=dict(), content="Tell me a joke.")
    assistant_response = assistant.step(user_msg)

    with pytest.raises(
            RuntimeError, match=("Property msg is only available "
                                 "for a single message in msgs.")):
        _ = assistant_response.msg


@pytest.mark.model_backend
def test_chat_agent_stream_output():
    system_msg = BaseMessage("Assistant", RoleType.ASSISTANT, meta_dict=None,
                             content="You are a helpful assistant.")
    user_msg = BaseMessage(role_name="User", role_type=RoleType.USER,
                           meta_dict=dict(), content="Tell me a joke.")

    stream_model_config = ChatGPTConfig(temperature=0, n=2, stream=True)
    stream_assistant = ChatAgent(system_msg, model_config=stream_model_config)
    stream_assistant.reset()
    stream_assistant_response = stream_assistant.step(user_msg)

    for msg in stream_assistant_response.msgs:
        assert len(msg.content) > 0

    stream_usage = stream_assistant_response.info["usage"]
    assert stream_usage["completion_tokens"] > 0
    assert stream_usage["prompt_tokens"] > 0
    assert stream_usage["total_tokens"] == stream_usage[
        "completion_tokens"] + stream_usage["prompt_tokens"]


@pytest.mark.model_backend
def test_set_output_language():
    system_message = BaseMessage(role_name="assistant",
                                 role_type=RoleType.ASSISTANT, meta_dict=None,
                                 content="You are a help assistant.")
    agent = ChatAgent(system_message=system_message,
                      model=ModelType.GPT_3_5_TURBO)
    assert agent.output_language is None

    # Set the output language to "Arabic"
    output_language = "Arabic"
    agent.set_output_language(output_language)

    # Check if the output language is set correctly
    assert agent.output_language == output_language

    # Verify that the system message is updated with the new output language
    updated_system_message = BaseMessage(
        role_name="assistant", role_type=RoleType.ASSISTANT, meta_dict=None,
        content="You are a help assistant."
        "\nRegardless of the input language, you must output text in Arabic.")
    assert agent.system_message.content == updated_system_message.content


@pytest.mark.model_backend
def test_set_multiple_output_language():
    system_message = BaseMessage(role_name="assistant",
                                 role_type=RoleType.ASSISTANT, meta_dict=None,
                                 content="You are a help assistant.")
    agent = ChatAgent(system_message=system_message,
                      model=ModelType.GPT_3_5_TURBO)

    # Verify that the length of the system message is kept constant even when
    # multiple set_output_language operations are called
    agent.set_output_language("Chinese")
    agent.set_output_language("English")
    agent.set_output_language("French")
    updated_system_message = BaseMessage(
        role_name="assistant", role_type=RoleType.ASSISTANT, meta_dict=None,
        content="You are a help assistant."
        "\nRegardless of the input language, you must output text in French.")
    assert agent.system_message.content == updated_system_message.content


@pytest.mark.model_backend
def test_token_exceed_return():
    system_message = BaseMessage(role_name="assistant",
                                 role_type=RoleType.ASSISTANT, meta_dict=None,
                                 content="You are a help assistant.")
    agent = ChatAgent(system_message=system_message,
                      model=ModelType.GPT_3_5_TURBO)

    expect_info = {
        "id": None,
        "usage": None,
        "termination_reasons": ["max_tokens_exceeded"],
        "num_tokens": 1000,
        "called_functions": [],
    }
    agent.terminated = True
    response = agent.step_token_exceed(1000, [], "max_tokens_exceeded")
    assert response.msgs == []
    assert response.terminated
    assert response.info == expect_info


@pytest.mark.model_backend
def test_function_enabled():
    system_message = BaseMessage(role_name="assistant",
                                 role_type=RoleType.ASSISTANT, meta_dict=None,
                                 content="You are a help assistant.")
    model_config = FunctionCallingConfig(
        functions=[func.as_dict() for func in MATH_FUNCS])
    agent_no_func = ChatAgent(system_message=system_message,
                              model_config=model_config, model=ModelType.GPT_4)
    agent_with_funcs = ChatAgent(system_message=system_message,
                                 model_config=model_config,
                                 model=ModelType.GPT_4,
                                 function_list=MATH_FUNCS)

    assert not agent_no_func.is_function_calling_enabled()
    assert agent_with_funcs.is_function_calling_enabled()


@pytest.mark.model_backend
def test_function_calling():
    system_message = BaseMessage(role_name="assistant",
                                 role_type=RoleType.ASSISTANT, meta_dict=None,
                                 content="You are a help assistant.")
    model_config = FunctionCallingConfig(
        functions=[func.as_dict() for func in MATH_FUNCS])
    agent = ChatAgent(system_message=system_message, model_config=model_config,
                      model=ModelType.GPT_4, function_list=MATH_FUNCS)

    ref_funcs = MATH_FUNCS

    assert len(agent.func_dict) == len(ref_funcs)
    model_config: FunctionCallingConfig = agent.model_config
    assert len(model_config.functions) == len(ref_funcs)

    user_msg = BaseMessage(role_name="User", role_type=RoleType.USER,
                           meta_dict=dict(),
                           content="Calculate the result of: 2*8-10.")
    agent_response = agent.step(user_msg)

    called_funcs: List[FunctionCallingRecord] = agent_response.info[
        'called_functions']
    for called_func in called_funcs:
        print(str(called_func))

    assert len(called_funcs) > 0
    assert str(called_funcs[0]).startswith("Function Execution")

    assert called_funcs[0].func_name == "mul"
    assert called_funcs[0].args == {"a": 2, "b": 8}
    assert called_funcs[0].result == 16


def test_response_words_termination():
    system_message = BaseMessage(role_name="assistant",
                                 role_type=RoleType.ASSISTANT, meta_dict=None,
                                 content="You are a help assistant.")
    response_terminator = ResponseWordsTerminator(words_dict=dict(goodbye=1))
    model_config = ChatGPTConfig(temperature=0, n=2)
    agent = ChatAgent(system_message=system_message,
                      model=ModelType.GPT_3_5_TURBO, model_config=model_config,
                      response_terminators=[response_terminator])
    user_msg = BaseMessage(role_name="User", role_type=RoleType.USER,
                           meta_dict=dict(),
                           content="Just say 'goodbye' once.")
    agent_response = agent.step(user_msg)

    assert agent.terminated
    assert agent_response.terminated
    assert "goodbye" in agent_response.info['termination_reasons'][0]<|MERGE_RESOLUTION|>--- conflicted
+++ resolved
@@ -16,17 +16,14 @@
 import pytest
 
 from camel.agents import ChatAgent
-from camel.agents.chat_agent import ChatRecord, FunctionCallingRecord
+from camel.agents.chat_agent import FunctionCallingRecord
 from camel.configs import ChatGPTConfig, FunctionCallingConfig
 from camel.functions import MATH_FUNCS
 from camel.generators import SystemMessageGenerator
+from camel.memories import MemoryRecord
 from camel.messages import BaseMessage
 from camel.terminators import ResponseWordsTerminator
-<<<<<<< HEAD
-from camel.typing import ModelType, RoleType, TaskType
-=======
 from camel.types import ModelType, OpenAIBackendRole, RoleType, TaskType
->>>>>>> a8639ac9
 
 parametrize = pytest.mark.parametrize('model', [
     ModelType.STUB,
@@ -61,47 +58,44 @@
     assert assistant_response.info['id'] is not None
 
 
-@pytest.mark.model_backend
 def test_chat_agent_stored_messages():
     system_msg = BaseMessage(role_name="assistant",
                              role_type=RoleType.ASSISTANT, meta_dict=None,
                              content="You are a help assistant.")
     assistant = ChatAgent(system_msg)
 
-    expected_stored_msg = [ChatRecord('system', system_msg)]
-    assert assistant.stored_messages == expected_stored_msg
-
-    user_msg = BaseMessage(role_name="User", role_type=RoleType.USER,
-                           meta_dict=dict(), content="Tell me a joke.")
-    assistant.update_messages("user", user_msg)
-    expected_stored_msg = [
-        ChatRecord('system', system_msg),
-        ChatRecord('user', user_msg)
+    expected_context = [system_msg.to_openai_system_message()]
+    context, _ = assistant.memory.get_context()
+    assert context == expected_context
+
+    user_msg = BaseMessage(role_name="User", role_type=RoleType.USER,
+                           meta_dict=dict(), content="Tell me a joke.")
+    assistant.update_memory(user_msg, OpenAIBackendRole.USER)
+    expected_context = [
+        system_msg.to_openai_system_message(),
+        user_msg.to_openai_user_message()
     ]
-    assert assistant.stored_messages == expected_stored_msg
-
-    illegal_role = "xxx"
-    with pytest.raises(ValueError, match=f"Unsupported role {illegal_role}"):
-        assistant.update_messages(illegal_role, user_msg)
-
-
-@pytest.mark.model_backend
-def test_chat_agent_preprocess_messages_window():
+    context, _ = assistant.memory.get_context()
+    assert context == expected_context
+
+
+@pytest.mark.model_backend
+def test_chat_agent_messages_window():
     system_msg = BaseMessage(role_name="assistant",
                              role_type=RoleType.ASSISTANT, meta_dict=None,
                              content="You are a help assistant.")
     assistant = ChatAgent(
         system_message=system_msg,
         model=ModelType.GPT_3_5_TURBO,
-        message_window_size=1,
+        message_window_size=2,
     )
 
     user_msg = BaseMessage(role_name="User", role_type=RoleType.USER,
                            meta_dict=dict(), content="Tell me a joke.")
-    user_msg = ChatRecord("user", user_msg)
-    system_msg = ChatRecord("system", system_msg)
-
-    openai_messages, _ = assistant.preprocess_messages([system_msg, user_msg])
+    user_record = MemoryRecord(user_msg, OpenAIBackendRole.USER)
+
+    assistant.memory.write_records([user_record] * 5)
+    openai_messages, _ = assistant.memory.get_context()
     assert len(openai_messages) == 2
 
 
@@ -110,27 +104,15 @@
     system_msg = BaseMessage(role_name="assistant",
                              role_type=RoleType.ASSISTANT, meta_dict=None,
                              content="You are a help assistant.")
-    assistant = ChatAgent(
-        system_message=system_msg,
-        model=ModelType.GPT_3_5_TURBO,
-    )
-    assistant.model_token_limit = 1
-    assistant.token_limit_terminator.token_limit = 1
-
-    user_msg = BaseMessage(role_name="User", role_type=RoleType.USER,
-                           meta_dict=dict(), content="Tell me a joke.")
-    user_msg_record = ChatRecord("user", user_msg)
-    system_msg = ChatRecord("system", system_msg)
-    msgs = [system_msg, user_msg_record]
-
-    expect_openai_messages = [record.to_openai_message() for record in msgs]
-    expect_num_tokens = assistant.model_backend.count_tokens_from_messages(
-        expect_openai_messages)
+    assistant = ChatAgent(system_message=system_msg,
+                          model=ModelType.GPT_3_5_TURBO, token_limit=1)
+
+    user_msg = BaseMessage(role_name="User", role_type=RoleType.USER,
+                           meta_dict=dict(), content="Tell me a joke.")
 
     response = assistant.step(user_msg)
     assert len(response.msgs) == 0
     assert response.terminated
-    assert response.info["num_tokens"] == expect_num_tokens
 
 
 @pytest.mark.model_backend
